--- conflicted
+++ resolved
@@ -35,23 +35,11 @@
                         </a>
                     </div>
                     <div class="col-md-10">
-<<<<<<< HEAD
-                        
+
                         @if(showSearch) {
-                            @searchinput()                        
+                            @searchinput()
                         }
-                        
-=======
-                        <div class="has-feedback">
-                            <form action="/search" action="GET">
-                                <input autocomplete="off" name="q" id="search" type="text" class="form-control" placeholder="Search" onkeyup="ch.epfl.scala.index.client.Client().runSearch();">
-                            </form>
-                            <span class="form-control-feedback"><i class="fa fa-search"></i></span>
-                            <div class="autocomplete">
-                                <ul id="list-result"></ul>
-                            </div>
-                        </div>
->>>>>>> 8193ff66
+
                         <a class="btn btn-primary pull-right" href="#">
                             <i class="fa fa-github fa-lg"></i> Login
                         </a>
