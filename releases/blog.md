# Introducing Scastie - An interactive playground for Scala.

The Scala Center team is happy to announce the Beta of Scastie.

Aleh Aleshka ([OlegYch](https://github.com/OlegYch/)) is the original author of this project. His goal was to create a collaborative debugging tool where you can share and reproduce bugs. The Scala Center has extended Scastie to become an interrative environment for the community.

# What can I do with Scastie?

Scastie can run any Scala program in your browser. You don't need to download or install anything.

[![scastie](scastie.png)](scastie.png)

<<<<<<< HEAD
We run your code in an isolated Java Virtual Machine on our servers. We allow you to specify the scala version, add libraries and much more. By default, we instrument your code to provide a REPL like environment. You can format your code with scala-fmt. We integrated a scaladex interface to allow you to search the Scala ecosystem. You don't need to remember the last version of a specific library anymore!

Let's see how it feels to use Scastie! 
=======
We run your code in an isolated java virtual machine on our servers. We allow you to specify the scala version, add libraries and much more. By default we instrument your code to provide a REPL-like environement. You can format your code with scala-fmt. We integrated a [scaladex](https://index.scala-lang.org/) interface to allow you to search the Scala ecosystem. You dont need to remember the latest version of a specific library anymore!

Let's see it in action. Here we use scrimage, a simple image library. We download an image, apply a filter and serve both images back to the browser.

[![scrimage](scrimage.gif)](scrimage.gif)
>>>>>>> 30f37441

<iframe width="610" height="315" src="https://www.youtube.com/embed/ugFgdncsxEQ" frameborder="0" allowfullscreen></iframe>

We use scrimage, a simple image library. We download an image, apply a sepia filter and serve both images back to the browser.

# How does Scastie work?

<<<<<<< HEAD
When a user evaluates his code, the browser sends all its input to our server. Based on the configuration it will forward the evaluation to an sbt instance. The output will be streamed back to the user. A specific protocol will allow the client to interpret different events such as compiler errors, runtime exception, instrumentation, console output, etc. 

Using sbt help us supporting a large range of platforms (Scalac, Dotty, Scala.js, Scala-Native and Typelevel's Scala). It allows us to support newer Scala versions and resolves libraries dependencies.

The worksheet mode instruments each top level expression. It wraps the users' code inside a class and associates a line position to a visual representation. The representation can be a pair of Value and Type for simple expressions or a html block to document your code and break it up into smaller sections
=======
When a user evaluates their code, the browser sends all its input to our server. Based on the configuration, it will forward the evaluation to an sbt instance. The output will be streamed back to the user. A specific protocol will allow the client to interpret different events such as compiler errors, runtime exceptions, instrumentation, console output, etc. The worksheet mode instruments each top-level expression. It wraps the code inside a class and associates a line position to a pair of value and type.

Using sbt helps us supporting a large range of platforms (Scalac, Dotty, Scala.js, Scala-Native and Typeleve's Scala). It allows us to support newer Scala versions and resolve libraries dependencies.
>>>>>>> 30f37441

# What's next?

* Improve the sharing model. For example, we could use a similar approach as gist where you can fork and edit code snippets. 
* Support Scala.js and Scala-Native
* Embedded View and Libraries Example.<|MERGE_RESOLUTION|>--- conflicted
+++ resolved
@@ -6,21 +6,13 @@
 
 # What can I do with Scastie?
 
-Scastie can run any Scala program in your browser. You don't need to download or install anything.
+Scastie can run any Scala program with any library in your browser. You don't need to download or install anything.
 
 [![scastie](scastie.png)](scastie.png)
 
-<<<<<<< HEAD
-We run your code in an isolated Java Virtual Machine on our servers. We allow you to specify the scala version, add libraries and much more. By default, we instrument your code to provide a REPL like environment. You can format your code with scala-fmt. We integrated a scaladex interface to allow you to search the Scala ecosystem. You don't need to remember the last version of a specific library anymore!
+We run your code in an isolated Java Virtual Machine on our servers. We allow you to specify the scala version, add libraries and much more. By default, we instrument your code to provide a REPL like environment. You can also format your code with scala-fmt. We integrated a [scaladex](https://index.scala-lang.org/) interface to allow you to search the Scala ecosystem. You don't need to remember the lastest version of a specific library anymore!
 
-Let's see how it feels to use Scastie! 
-=======
-We run your code in an isolated java virtual machine on our servers. We allow you to specify the scala version, add libraries and much more. By default we instrument your code to provide a REPL-like environement. You can format your code with scala-fmt. We integrated a [scaladex](https://index.scala-lang.org/) interface to allow you to search the Scala ecosystem. You dont need to remember the latest version of a specific library anymore!
-
-Let's see it in action. Here we use scrimage, a simple image library. We download an image, apply a filter and serve both images back to the browser.
-
-[![scrimage](scrimage.gif)](scrimage.gif)
->>>>>>> 30f37441
+Let's see it in action.
 
 <iframe width="610" height="315" src="https://www.youtube.com/embed/ugFgdncsxEQ" frameborder="0" allowfullscreen></iframe>
 
@@ -28,17 +20,11 @@
 
 # How does Scastie work?
 
-<<<<<<< HEAD
-When a user evaluates his code, the browser sends all its input to our server. Based on the configuration it will forward the evaluation to an sbt instance. The output will be streamed back to the user. A specific protocol will allow the client to interpret different events such as compiler errors, runtime exception, instrumentation, console output, etc. 
+When a user evaluates their code, the browser sends all its input to our server. Based on the configuration, it will forward the evaluation to an sbt instance. The output will be streamed back to the user. A specific protocol will allow the client to interpret different events such as compiler errors, runtime exceptions, instrumentation, console output, etc. 
 
-Using sbt help us supporting a large range of platforms (Scalac, Dotty, Scala.js, Scala-Native and Typelevel's Scala). It allows us to support newer Scala versions and resolves libraries dependencies.
+Using sbts help us supporting a large range of platforms (Scalac, Dotty, Scala.js, Scala-Native and Typelevel's Scala). It allows us to support newer Scala versions and resolve libraries dependencies.
 
-The worksheet mode instruments each top level expression. It wraps the users' code inside a class and associates a line position to a visual representation. The representation can be a pair of Value and Type for simple expressions or a html block to document your code and break it up into smaller sections
-=======
-When a user evaluates their code, the browser sends all its input to our server. Based on the configuration, it will forward the evaluation to an sbt instance. The output will be streamed back to the user. A specific protocol will allow the client to interpret different events such as compiler errors, runtime exceptions, instrumentation, console output, etc. The worksheet mode instruments each top-level expression. It wraps the code inside a class and associates a line position to a pair of value and type.
-
-Using sbt helps us supporting a large range of platforms (Scalac, Dotty, Scala.js, Scala-Native and Typeleve's Scala). It allows us to support newer Scala versions and resolve libraries dependencies.
->>>>>>> 30f37441
+The worksheet mode instruments each top-level expression. It wraps the user's code inside a class and associates a line position to a visual representation. The representation can be a pair of Value and Type for simple expressions or a html block to document your code and break it up into smaller sections
 
 # What's next?
 
