import sbt._
import com.typesafe.sbt.SbtStartScript

object ApplicationBuild extends Build {
  val appName = "scastie"
  val appVersion = "1.0"

  val scalaVersion = "2.10.3"
  val akkaVersion = "2.2.3"

  val renderer = {
    def akka(module: String) = "com.typesafe.akka" %% ("akka-" + module) % akkaVersion
    def scalaIo(module: String) = "com.github.scala-incubator.io" %% ("scala-io-" + module) % "0.4.2"
    Project(id = "renderer", base = file("renderer"),
      settings = Defaults.defaultSettings ++
<<<<<<< HEAD
          play.Project.intellijCommandSettings("SCALA") ++
          Seq(
            Keys.scalaVersion := scalaVersion
            , Keys.libraryDependencies ++= Seq(
              "org.slf4j" % "jul-to-slf4j" % "1.6.6",
              akka("actor"),
              akka("remote"),
              akka("slf4j"),
              "com.typesafe" % "config" % "1.0.0",
              "ch.qos.logback" % "logback-classic" % "1.0.7",
              scalaIo("core"),
              scalaIo("file"),
              "org.apache.commons" % "commons-lang3" % "3.1",
              "net.sourceforge.collections" % "collections-generic" % "4.01",
              "org.scalaz" %% "scalaz-core" % "7.0.4",
              "org.scala-lang" % "scala-compiler" % scalaVersion
            )
=======
        play.Project.intellijCommandSettings ++
        Seq(
          Keys.scalaVersion := scalaVersion
          , Keys.libraryDependencies ++= Seq(
            "org.slf4j" % "jul-to-slf4j" % "1.6.6",
            akka("actor"),
            akka("remote"),
            akka("slf4j"),
            "com.typesafe" % "config" % "1.0.0",
            "ch.qos.logback" % "logback-classic" % "1.0.7",
            scalaIo("core"),
            scalaIo("file"),
            "org.apache.commons" % "commons-lang3" % "3.1",
            "net.sourceforge.collections" % "collections-generic" % "4.01",
            "org.scalaz" %% "scalaz-core" % "7.0.4",
            "org.scala-lang" % "scala-compiler" % scalaVersion
>>>>>>> 7b16e1b6
          )
          ++ SbtStartScript.startScriptForClassesSettings
          ++ Seq(Keys.mainClass in Compile := Option("com.olegych.scastie.RendererMain"))
    )
  }

  val main = play.Project(appName, appVersion).settings(
    SbtStartScript.startScriptForClassesSettings ++
        Seq(Keys.mainClass in Compile := Option("ProdNettyServer")
          , Keys.scalaVersion := scalaVersion
          , Keys.watchSources <++= Keys.baseDirectory map { path => ((path / "public") ** "*").get}
          , Keys.libraryDependencies ++= Seq(
            "org.webjars" % "syntaxhighlighter" % "3.0.83"
            , "org.webjars" %% "webjars-play" % "2.1.0-3"
            , "org.webjars" % "bootstrap" % "3.1.0")
        ): _*
  ) dependsOn renderer aggregate renderer

}
<|MERGE_RESOLUTION|>--- conflicted
+++ resolved
@@ -1,70 +1,50 @@
-import sbt._
-import com.typesafe.sbt.SbtStartScript
-
-object ApplicationBuild extends Build {
-  val appName = "scastie"
-  val appVersion = "1.0"
-
-  val scalaVersion = "2.10.3"
-  val akkaVersion = "2.2.3"
-
-  val renderer = {
-    def akka(module: String) = "com.typesafe.akka" %% ("akka-" + module) % akkaVersion
-    def scalaIo(module: String) = "com.github.scala-incubator.io" %% ("scala-io-" + module) % "0.4.2"
-    Project(id = "renderer", base = file("renderer"),
-      settings = Defaults.defaultSettings ++
-<<<<<<< HEAD
-          play.Project.intellijCommandSettings("SCALA") ++
-          Seq(
-            Keys.scalaVersion := scalaVersion
-            , Keys.libraryDependencies ++= Seq(
-              "org.slf4j" % "jul-to-slf4j" % "1.6.6",
-              akka("actor"),
-              akka("remote"),
-              akka("slf4j"),
-              "com.typesafe" % "config" % "1.0.0",
-              "ch.qos.logback" % "logback-classic" % "1.0.7",
-              scalaIo("core"),
-              scalaIo("file"),
-              "org.apache.commons" % "commons-lang3" % "3.1",
-              "net.sourceforge.collections" % "collections-generic" % "4.01",
-              "org.scalaz" %% "scalaz-core" % "7.0.4",
-              "org.scala-lang" % "scala-compiler" % scalaVersion
-            )
-=======
-        play.Project.intellijCommandSettings ++
-        Seq(
-          Keys.scalaVersion := scalaVersion
-          , Keys.libraryDependencies ++= Seq(
-            "org.slf4j" % "jul-to-slf4j" % "1.6.6",
-            akka("actor"),
-            akka("remote"),
-            akka("slf4j"),
-            "com.typesafe" % "config" % "1.0.0",
-            "ch.qos.logback" % "logback-classic" % "1.0.7",
-            scalaIo("core"),
-            scalaIo("file"),
-            "org.apache.commons" % "commons-lang3" % "3.1",
-            "net.sourceforge.collections" % "collections-generic" % "4.01",
-            "org.scalaz" %% "scalaz-core" % "7.0.4",
-            "org.scala-lang" % "scala-compiler" % scalaVersion
->>>>>>> 7b16e1b6
-          )
-          ++ SbtStartScript.startScriptForClassesSettings
-          ++ Seq(Keys.mainClass in Compile := Option("com.olegych.scastie.RendererMain"))
-    )
-  }
-
-  val main = play.Project(appName, appVersion).settings(
-    SbtStartScript.startScriptForClassesSettings ++
-        Seq(Keys.mainClass in Compile := Option("ProdNettyServer")
-          , Keys.scalaVersion := scalaVersion
-          , Keys.watchSources <++= Keys.baseDirectory map { path => ((path / "public") ** "*").get}
-          , Keys.libraryDependencies ++= Seq(
-            "org.webjars" % "syntaxhighlighter" % "3.0.83"
-            , "org.webjars" %% "webjars-play" % "2.1.0-3"
-            , "org.webjars" % "bootstrap" % "3.1.0")
-        ): _*
-  ) dependsOn renderer aggregate renderer
-
-}
+import sbt._
+import com.typesafe.sbt.SbtStartScript
+
+object ApplicationBuild extends Build {
+  val appName = "scastie"
+  val appVersion = "1.0"
+
+  val scalaVersion = "2.10.3"
+  val akkaVersion = "2.2.4"
+
+  val renderer = {
+    def akka(module: String) = "com.typesafe.akka" %% ("akka-" + module) % akkaVersion
+    def scalaIo(module: String) = "com.github.scala-incubator.io" %% ("scala-io-" + module) % "0.4.2"
+    Project(id = "renderer", base = file("renderer"),
+      settings = Defaults.defaultSettings ++
+        play.Project.intellijCommandSettings ++
+        Seq(
+          Keys.scalaVersion := scalaVersion
+          , Keys.libraryDependencies ++= Seq(
+            "org.slf4j" % "jul-to-slf4j" % "1.6.6",
+            akka("actor"),
+            akka("remote"),
+            akka("slf4j"),
+            "com.typesafe" % "config" % "1.0.0",
+            "ch.qos.logback" % "logback-classic" % "1.0.7",
+            scalaIo("core"),
+            scalaIo("file"),
+            "org.apache.commons" % "commons-lang3" % "3.1",
+            "net.sourceforge.collections" % "collections-generic" % "4.01",
+            "org.scalaz" %% "scalaz-core" % "7.0.4",
+            "org.scala-lang" % "scala-compiler" % scalaVersion
+          )
+          ++ SbtStartScript.startScriptForClassesSettings
+          ++ Seq(Keys.mainClass in Compile := Option("com.olegych.scastie.RendererMain"))
+    )
+  }
+
+  val main = play.Project(appName, appVersion).settings(
+    SbtStartScript.startScriptForClassesSettings ++
+        Seq(Keys.mainClass in Compile := Option("ProdNettyServer")
+          , Keys.scalaVersion := scalaVersion
+          , Keys.watchSources <++= Keys.baseDirectory map { path => ((path / "public") ** "*").get}
+          , Keys.libraryDependencies ++= Seq(
+            "org.webjars" % "syntaxhighlighter" % "3.0.83"
+            , "org.webjars" %% "webjars-play" % "2.1.0-3"
+            , "org.webjars" % "bootstrap" % "3.1.0")
+        ): _*
+  ) dependsOn renderer aggregate renderer
+
+}